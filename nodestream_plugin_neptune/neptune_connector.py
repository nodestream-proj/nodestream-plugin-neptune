from nodestream.databases.copy import TypeRetriever
from nodestream.databases.database_connector import DatabaseConnector, QueryExecutor
from nodestream.schema.migrations import Migrator

from .ingest_query_builder import NeptuneIngestQueryBuilder
from .neptune_connection import NeptuneAnalyticsConnection, NeptuneDBConnection
from .neptune_query_executor import NeptuneQueryExecutor
from .neptune_migrator import NeptuneMigrator


class NeptuneConnector(DatabaseConnector, alias="neptune"):
    """A Connector for AWS Neptune Database and AWS Neptune Analytics.

    This class is responsible for creating the various components needed for
    nodestream to interact with a Neptune graph. It is also responsible
    for providing the configuration options for the Neptune database.
    """

    @classmethod
    def from_file_data(
<<<<<<< HEAD
        cls, mode: str, host: str = None, graph_id: str = None, **client_kwargs
=======
        cls,
        mode: str,
        host: str = None,
        graph_id: str = None,
        include_label_in_id: bool = True,
        region: str = None,
        **client_kwargs
>>>>>>> f5fdd9fa
    ):
        """
        Parameters
        ----------
        mode : str
            Either "database" or "analytics". Selects target type of Neptune graph
        host : str, optional
            Used with mode="database", specify the endpoint of the target Neptune database cluster
        graph_id : str, optional
            Used with mode="analytics", specify the graph identifier of the target Neptune Analytics graph
        include_label_in_id : bool, optional
            Sets if the labels should be included in generated node ids. Default is True
        region : str
            Sets the region of the Neptune graph
        client_kwargs : optional
            Additional keyword arguments to be passed to the boto3 client constructor
        """

        return cls(
            mode=mode,
            host=host,
            graph_id=graph_id,
            ingest_query_builder=NeptuneIngestQueryBuilder(include_label_in_id),
            region=region,
            **client_kwargs
        )

    def __init__(
        self,
        mode: str,
        ingest_query_builder: NeptuneIngestQueryBuilder,
        host: str = None,
        graph_id: str = None,
        region: str = None,
        **client_kwargs
    ) -> None:
        if mode == "database":
            self.connection = NeptuneDBConnection.from_configuration(
                host=host, graph_id=graph_id, region=region, **client_kwargs
            )
        elif mode == "analytics":
            self.connection = NeptuneAnalyticsConnection.from_configuration(
                graph_id=graph_id, host=host, region=region, **client_kwargs
            )
        else:
            raise ValueError("`mode` must be either 'database' or 'analytics'")

        self.mode = mode
        self.host = host
        self.graph_id = graph_id
        self.region = region
        self.ingest_query_builder = ingest_query_builder

    def make_query_executor(self) -> QueryExecutor:
        return NeptuneQueryExecutor(
            connection=self.connection,
            ingest_query_builder=self.ingest_query_builder,
        )

    def make_type_retriever(self) -> TypeRetriever:
        from .type_retriever import NeptuneDBTypeRetriever

        return NeptuneDBTypeRetriever(self)

    def make_migrator(self) -> Migrator:
        return NeptuneMigrator(self.connection)<|MERGE_RESOLUTION|>--- conflicted
+++ resolved
@@ -18,9 +18,6 @@
 
     @classmethod
     def from_file_data(
-<<<<<<< HEAD
-        cls, mode: str, host: str = None, graph_id: str = None, **client_kwargs
-=======
         cls,
         mode: str,
         host: str = None,
@@ -28,7 +25,6 @@
         include_label_in_id: bool = True,
         region: str = None,
         **client_kwargs
->>>>>>> f5fdd9fa
     ):
         """
         Parameters
